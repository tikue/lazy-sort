//! Provides two lazy sort variants that can be faster than a full sort in certain situations.
//! Complexity of taking the first k elements:
//!
//! | HeapSort      | QuickSort     |
//! | ------------- | ------------- |
//! | O(n + klog(n) | O(n + klog(k) |
//! 
//! However, quicksort allocates, whereas heapsort does not,
//! so for values of k that are a significant fraction of n,
//! heapsort may perform better than both quicksort and
//! regular sorting.

#![deny(missing_docs)]
#![feature(slice_splits, core)]
#![cfg_attr(test, feature(test))]
extern crate core;
extern crate itertools;
extern crate rand;

use core::ptr;
use itertools::partition;
use std::cmp::Ordering::{self, Less};
use std::mem;

/// An iterator extension trait that provides two methods for lazily sorting.
pub trait LazySortIterator: Iterator
    where Self: Sized,
          Self::Item: Ord
{
    /// Lazily sort using quicksort.
    fn quick_sort(self) -> QuickSort<Self::Item> {
        QuickSort { inner: QuickSortInternal::new(self.collect()) }
    }

    /// Lazily sort using heapsort.
    fn heap_sort(self) -> HeapSort<Self::Item> {
        HeapSort(self.map(|el| ReverseOrder(el)).collect())
    }
}

impl<T> LazySortIterator for T
    where T: Iterator,
          T::Item: Ord { }

/// An iterator that lazily sorts its input using quicksort.
#[derive(Debug, Clone)]
pub struct QuickSort<T> {
    inner: QuickSortInternal<T>,
}

impl<T: Ord> Iterator for QuickSort<T> {
    type Item = T;

    fn next(&mut self) -> Option<T> {
        self.inner.next()
    }

    fn size_hint(&self) -> (usize, Option<usize>) {
        self.inner.size_hint()
    }
}

#[derive(Debug, Clone)]
enum QuickSortInternal<T> {
    Base(Vec<T>),
    Recursive(Recursive<T>),
}

impl<T: Ord> QuickSortInternal<T> {
    fn new(mut v: Vec<T>) -> QuickSortInternal<T> {
        if v.len() <= 32 {
            insertion_sort(&mut v, |a, b| b.cmp(a));
            QuickSortInternal::Base(v)
        } else {
            QuickSortInternal::Recursive(Recursive::new(v))
        }
    }
}

impl<T: Ord> Iterator for QuickSortInternal<T> {
    type Item = T;

    fn next(&mut self) -> Option<T> {
        match *self {
            QuickSortInternal::Base(ref mut v) => v.pop(),
            QuickSortInternal::Recursive(ref mut r) => r.next(),
        }
    }

    #[inline]
    fn size_hint(&self) -> (usize, Option<usize>) {
        match *self {
            QuickSortInternal::Base(ref v) => (v.len(), Some(v.len())),
            QuickSortInternal::Recursive(ref r) => r.size_hint(),
        }
    }
}

#[derive(Clone, Debug)]
struct Recursive<T> {
    greater: Vec<T>,
    less: Option<Box<QuickSortInternal<T>>>,
}

impl<T: Ord> Recursive<T> {
    fn new(v: Vec<T>) -> Recursive<T> {
        Recursive {
            greater: v,
            less: None,
        }
    }

    fn split_greater(&mut self) -> Option<T> {
        match self.greater.len() {
            0 => None,
            1 => self.greater.pop(),
            _ => {
                let pivot_idx = self.greater.len() - 1;
                let split_idx = {
                    let mid_idx = self.greater.len() / 2;
                    // I've chosen the element in the middle of the vec as the pivot.
                    // However, we first swap the pivot with the last element so that there is
                    // a contiguous space in memory to be partitioned.
                    self.greater.swap(pivot_idx, mid_idx);
                    let (pivot, rest) = self.greater.split_last_mut().unwrap();
                    // partition all but the last element, which is the pivot. This makes the vec
                    // look like [greater, greater, ..., greater, less, less, ..., less, pivot]
                    partition(rest, |el| el > pivot)
                };
                // Swapping the pivot with the first less element allows us to split off
                // vec[split_idx + 1..] to create a new vec with all the elements less than pivot.
                self.greater.swap(pivot_idx, split_idx);
                let split_off_idx = split_idx + 1;
                if split_off_idx < self.greater.len() {
                    let mut less = Box::new(QuickSortInternal::new(self.greater
                                                                      .split_off(split_off_idx)));
<<<<<<< HEAD
                    // Recursively compute the next element from the QuickSortInternal struct containing
                    // the elements less than the pivot.
=======
                    // Recursively compute the next element from the LazySortInternal struct
                    // containing the elements less than the pivot.
>>>>>>> 23104583
                    let next = less.next();
                    self.less = Some(less);
                    next
                } else {
                    // If there were no elements less than the pivot, then return the pivot.
                    self.greater.pop()
                }
            }
        }
    }
}

impl<T: Ord> Iterator for Recursive<T> {
    type Item = T;

    fn next(&mut self) -> Option<T> {
        let next = if let Some(ref mut less) = self.less {
            less.next()
        } else {
            return self.split_greater();
        };
        if next.is_some() {
            next
        } else {
            self.less = None;
            // The pivot is always the last element in the vec, and it's the first element
            // to be returned once all of the elements less than it have been returned.
            self.greater.pop()
        }
    }

    #[inline]
    fn size_hint(&self) -> (usize, Option<usize>) {
        match self.less {
            None => (self.greater.len(), Some(self.greater.len())),
            Some(ref less) => {
                let (lower, upper) = less.size_hint();
                (lower + self.greater.len(),
                 upper.map(|upper| upper + self.greater.len()))
            }
        }
    }
}

<<<<<<< HEAD
#[test]
fn test_sort() {
    let mut v = vec![2, 4, 2, 5, 8, 4, 3, 4, 6];
    let v2: Vec<_> = v.iter().cloned().quick_sort().collect();
    v.sort();
    assert_eq!(v, v2);
}

#[test]
fn test_empty() {
    let v: Vec<u64> = vec![];
    let v2: Vec<_> = v.iter().cloned().quick_sort().collect();
    assert_eq!(v, v2);
}

#[test]
fn test_size_hint() {
    let v = vec![2, 4, 2, 5, 8, 4, 3, 4, 6];
    let mut sort_iter = v.iter().cloned().quick_sort();
    for i in 0..v.len() {
        let (lower, upper) = sort_iter.size_hint();
        assert_eq!(v.len() - i, lower);
        assert_eq!(Some(v.len() - i), upper);
        sort_iter.next();
    }
}

=======
pub trait LazySortIterator: Iterator
    where Self: Sized,
          Self::Item: Ord
{
    fn lazy_sort(self) -> LazySort<Self::Item> {
        LazySort { inner: LazySortInternal::new(self.collect()) }
    }
}

impl<T> LazySortIterator for T
    where T: Iterator,
          T::Item: Ord { }

>>>>>>> 23104583
// This is copied from libcollections/slice.rs
fn insertion_sort<T, F>(v: &mut [T], mut compare: F)
    where F: FnMut(&T, &T) -> Ordering
{
    let len = v.len() as isize;
    let buf_v = v.as_mut_ptr();

    // 1 <= i < len;
    for i in 1..len {
        // j satisfies: 0 <= j <= i;
        let mut j = i;
        unsafe {
            // `i` is in bounds.
            let read_ptr = buf_v.offset(i) as *const T;

            // find where to insert, we need to do strict <,
            // rather than <=, to maintain stability.

            // 0 <= j - 1 < len, so .offset(j - 1) is in bounds.
            while j > 0 && compare(&*read_ptr, &*buf_v.offset(j - 1)) == Less {
                j -= 1;
            }

            // shift everything to the right, to make space to
            // insert this value.

            // j + 1 could be `len` (for the last `i`), but in
            // that case, `i == j` so we don't copy. The
            // `.offset(j)` is always in bounds.

            if i != j {
                let tmp = ptr::read(read_ptr);
                ptr::copy(&*buf_v.offset(j), buf_v.offset(j + 1), (i - j) as usize);
                ptr::copy_nonoverlapping(&tmp, buf_v.offset(j), 1);
                mem::forget(tmp);
            }
        }
    }
}

<<<<<<< HEAD
use std::collections::BinaryHeap;
/// An iterator that lazily sorts its input using quicksort.
pub struct HeapSort<T>(BinaryHeap<ReverseOrder<T>>);

#[derive(Eq, PartialEq)]
struct ReverseOrder<T>(T);

impl <T: PartialOrd> PartialOrd for ReverseOrder<T> {
    fn partial_cmp(&self, other: &Self) -> Option<Ordering> {
        other.0.partial_cmp(&self.0)
    }
}

impl <T: Ord> Ord for ReverseOrder<T> {
    fn cmp(&self, other: &Self) -> Ordering {
        other.0.cmp(&self.0)
    }
}

impl<T: Ord> Iterator for HeapSort<T> {
    type Item = T;

    fn next(&mut self) -> Option<T> {
        self.0.pop().map(|ReverseOrder(el)| el)
    }

    fn size_hint(&self) -> (usize, Option<usize>) {
        let len = self.0.len();
        (len, Some(len))
    }
}


#[test]
fn heap_sort() {
    let mut v = vec![2, 4, 2, 5, 8, 4, 3, 4, 6];
    let v2: Vec<_> = v.iter().cloned().heap_sort().collect();
=======
#[test]
fn test_sort() {
    let mut v = vec![2, 4, 2, 5, 8, 4, 3, 4, 6];
    let v2: Vec<_> = v.iter().cloned().lazy_sort().collect();
>>>>>>> 23104583
    v.sort();
    assert_eq!(v, v2);
}

#[test]
<<<<<<< HEAD
fn heap_empty() {
    let v: Vec<u64> = vec![];
    let v2: Vec<_> = v.iter().cloned().heap_sort().collect();
=======
fn test_empty() {
    let v: Vec<u64> = vec![];
    let v2: Vec<_> = v.iter().cloned().lazy_sort().collect();
>>>>>>> 23104583
    assert_eq!(v, v2);
}

#[test]
<<<<<<< HEAD
fn heap_size_hint() {
    let v = vec![2, 4, 2, 5, 8, 4, 3, 4, 6];
    let mut sort_iter = v.iter().cloned().heap_sort();
=======
fn test_size_hint() {
    let v = vec![2, 4, 2, 5, 8, 4, 3, 4, 6];
    let mut sort_iter = v.iter().cloned().lazy_sort();
>>>>>>> 23104583
    for i in 0..v.len() {
        let (lower, upper) = sort_iter.size_hint();
        assert_eq!(v.len() - i, lower);
        assert_eq!(Some(v.len() - i), upper);
        sort_iter.next();
    }
}

#[cfg(test)]
mod bench {
    extern crate test;

    use self::test::Bencher;
    use rand::{thread_rng, Rng};
    use super::LazySortIterator;

    fn take_lazy(b: &mut Bencher, k: usize) {
        let mut rng = thread_rng();
        let v: Vec<u32> = rng.gen_iter().take(50_000).collect();
<<<<<<< HEAD
        b.iter(|| v.iter().cloned().quick_sort().take(1000).collect::<Vec<_>>());
    }

    #[bench]
    fn take_1000_heap(b: &mut Bencher) {
        let mut rng = thread_rng();
        let v: Vec<u32> = rng.gen_iter().take(50_000).collect();
        b.iter(|| v.iter().cloned().heap_sort().take(1000).collect::<Vec<_>>());
=======
        b.iter(|| v.iter().cloned().lazy_sort().take(k).collect::<Vec<_>>());
>>>>>>> 23104583
    }

    fn take_eager(b: &mut Bencher, k: usize) {
        let mut rng = thread_rng();
        let v: Vec<u32> = rng.gen_iter().take(50_000).collect();
        b.iter(|| {
            let mut v = v.clone();
            v.sort();
            v.iter().cloned().take(k).collect::<Vec<_>>();
        });
    }

    #[bench]
    fn take_10_lazy(b: &mut Bencher) {
        take_lazy(b, 10);
    }

    #[bench]
    fn take_10_eager(b: &mut Bencher) {
        take_eager(b, 10);
    }

    #[bench]
    fn take_1000_lazy(b: &mut Bencher) {
        take_lazy(b, 1000)
    }

    #[bench]
    fn take_1000_eager(b: &mut Bencher) {
        take_eager(b, 1000);
    }

    #[bench]
    fn take_10_000_lazy(b: &mut Bencher) {
<<<<<<< HEAD
        let mut rng = thread_rng();
        let v: Vec<u32> = rng.gen_iter().take(50_000).collect();
        b.iter(|| v.iter().cloned().quick_sort().take(10_000).collect::<Vec<_>>());
    }

    #[bench]
    fn take_10_000_heap(b: &mut Bencher) {
        let mut rng = thread_rng();
        let v: Vec<u32> = rng.gen_iter().take(50_000).collect();
        b.iter(|| v.iter().cloned().heap_sort().take(10_000).collect::<Vec<_>>());
=======
        take_lazy(b, 10_000);
>>>>>>> 23104583
    }

    #[bench]
    fn take_10_000_eager(b: &mut Bencher) {
        take_eager(b, 10_000);
    }

    #[bench]
    fn take_50_000_lazy(b: &mut Bencher) {
<<<<<<< HEAD
        let mut rng = thread_rng();
        let v: Vec<u32> = rng.gen_iter().take(50_000).collect();
        b.iter(|| v.iter().cloned().quick_sort().take(50_000).collect::<Vec<_>>());
    }

    #[bench]
    fn take_50_000_heap(b: &mut Bencher) {
        let mut rng = thread_rng();
        let v: Vec<u32> = rng.gen_iter().take(50_000).collect();
        b.iter(|| v.iter().cloned().heap_sort().take(50_000).collect::<Vec<_>>());
=======
        take_lazy(b, 50_000);
    }

    #[bench]
    fn take_50_000_eager(b: &mut Bencher) {
        take_eager(b, 50_000);
>>>>>>> 23104583
    }
}<|MERGE_RESOLUTION|>--- conflicted
+++ resolved
@@ -134,13 +134,8 @@
                 if split_off_idx < self.greater.len() {
                     let mut less = Box::new(QuickSortInternal::new(self.greater
                                                                       .split_off(split_off_idx)));
-<<<<<<< HEAD
-                    // Recursively compute the next element from the QuickSortInternal struct containing
-                    // the elements less than the pivot.
-=======
-                    // Recursively compute the next element from the LazySortInternal struct
+                    // Recursively compute the next element from the QuickSortInternal struct
                     // containing the elements less than the pivot.
->>>>>>> 23104583
                     let next = less.next();
                     self.less = Some(less);
                     next
@@ -185,7 +180,6 @@
     }
 }
 
-<<<<<<< HEAD
 #[test]
 fn test_sort() {
     let mut v = vec![2, 4, 2, 5, 8, 4, 3, 4, 6];
@@ -213,21 +207,6 @@
     }
 }
 
-=======
-pub trait LazySortIterator: Iterator
-    where Self: Sized,
-          Self::Item: Ord
-{
-    fn lazy_sort(self) -> LazySort<Self::Item> {
-        LazySort { inner: LazySortInternal::new(self.collect()) }
-    }
-}
-
-impl<T> LazySortIterator for T
-    where T: Iterator,
-          T::Item: Ord { }
-
->>>>>>> 23104583
 // This is copied from libcollections/slice.rs
 fn insertion_sort<T, F>(v: &mut [T], mut compare: F)
     where F: FnMut(&T, &T) -> Ordering
@@ -268,7 +247,6 @@
     }
 }
 
-<<<<<<< HEAD
 use std::collections::BinaryHeap;
 /// An iterator that lazily sorts its input using quicksort.
 pub struct HeapSort<T>(BinaryHeap<ReverseOrder<T>>);
@@ -303,42 +281,39 @@
 
 
 #[test]
+fn quick_sort() {
+    let mut v = vec![2, 4, 2, 5, 8, 4, 3, 4, 6];
+    let v2: Vec<_> = v.iter().cloned().quick_sort().collect();
+    v.sort();
+    assert_eq!(v, v2);
+}
+
+#[test]
 fn heap_sort() {
     let mut v = vec![2, 4, 2, 5, 8, 4, 3, 4, 6];
     let v2: Vec<_> = v.iter().cloned().heap_sort().collect();
-=======
-#[test]
-fn test_sort() {
-    let mut v = vec![2, 4, 2, 5, 8, 4, 3, 4, 6];
-    let v2: Vec<_> = v.iter().cloned().lazy_sort().collect();
->>>>>>> 23104583
     v.sort();
     assert_eq!(v, v2);
 }
 
 #[test]
-<<<<<<< HEAD
+fn quick_empty() {
+    let v: Vec<u64> = vec![];
+    let v2: Vec<_> = v.iter().cloned().quick_sort().collect();
+    assert_eq!(v, v2);
+}
+
+#[test]
 fn heap_empty() {
     let v: Vec<u64> = vec![];
     let v2: Vec<_> = v.iter().cloned().heap_sort().collect();
-=======
-fn test_empty() {
-    let v: Vec<u64> = vec![];
-    let v2: Vec<_> = v.iter().cloned().lazy_sort().collect();
->>>>>>> 23104583
-    assert_eq!(v, v2);
-}
-
-#[test]
-<<<<<<< HEAD
-fn heap_size_hint() {
+    assert_eq!(v, v2);
+}
+
+#[test]
+fn quick_size_hint() {
     let v = vec![2, 4, 2, 5, 8, 4, 3, 4, 6];
-    let mut sort_iter = v.iter().cloned().heap_sort();
-=======
-fn test_size_hint() {
-    let v = vec![2, 4, 2, 5, 8, 4, 3, 4, 6];
-    let mut sort_iter = v.iter().cloned().lazy_sort();
->>>>>>> 23104583
+    let mut sort_iter = v.iter().cloned().quick_sort();
     for i in 0..v.len() {
         let (lower, upper) = sort_iter.size_hint();
         assert_eq!(v.len() - i, lower);
@@ -347,6 +322,18 @@
     }
 }
 
+#[test]
+fn heap_size_hint() {
+    let v = vec![2, 4, 2, 5, 8, 4, 3, 4, 6];
+    let mut sort_iter = v.iter().cloned().heap_sort();
+    for i in 0..v.len() {
+        let (lower, upper) = sort_iter.size_hint();
+        assert_eq!(v.len() - i, lower);
+        assert_eq!(Some(v.len() - i), upper);
+        sort_iter.next();
+    }
+}
+
 #[cfg(test)]
 mod bench {
     extern crate test;
@@ -355,21 +342,16 @@
     use rand::{thread_rng, Rng};
     use super::LazySortIterator;
 
-    fn take_lazy(b: &mut Bencher, k: usize) {
+    fn take_quick(b: &mut Bencher, k: usize) {
         let mut rng = thread_rng();
         let v: Vec<u32> = rng.gen_iter().take(50_000).collect();
-<<<<<<< HEAD
-        b.iter(|| v.iter().cloned().quick_sort().take(1000).collect::<Vec<_>>());
-    }
-
-    #[bench]
-    fn take_1000_heap(b: &mut Bencher) {
+        b.iter(|| v.iter().cloned().quick_sort().take(k).collect::<Vec<_>>());
+    }
+
+    fn take_heap(b: &mut Bencher, k: usize) {
         let mut rng = thread_rng();
         let v: Vec<u32> = rng.gen_iter().take(50_000).collect();
-        b.iter(|| v.iter().cloned().heap_sort().take(1000).collect::<Vec<_>>());
-=======
-        b.iter(|| v.iter().cloned().lazy_sort().take(k).collect::<Vec<_>>());
->>>>>>> 23104583
+        b.iter(|| v.iter().cloned().heap_sort().take(k).collect::<Vec<_>>());
     }
 
     fn take_eager(b: &mut Bencher, k: usize) {
@@ -383,8 +365,13 @@
     }
 
     #[bench]
-    fn take_10_lazy(b: &mut Bencher) {
-        take_lazy(b, 10);
+    fn take_10_quick(b: &mut Bencher) {
+        take_quick(b, 10);
+    }
+
+    #[bench]
+    fn take_10_heap(b: &mut Bencher) {
+        take_heap(b, 10);
     }
 
     #[bench]
@@ -393,8 +380,13 @@
     }
 
     #[bench]
-    fn take_1000_lazy(b: &mut Bencher) {
-        take_lazy(b, 1000)
+    fn take_1000_quick(b: &mut Bencher) {
+        take_quick(b, 1000)
+    }
+
+    #[bench]
+    fn take_1000_heap(b: &mut Bencher) {
+        take_heap(b, 1000);
     }
 
     #[bench]
@@ -403,21 +395,13 @@
     }
 
     #[bench]
-    fn take_10_000_lazy(b: &mut Bencher) {
-<<<<<<< HEAD
-        let mut rng = thread_rng();
-        let v: Vec<u32> = rng.gen_iter().take(50_000).collect();
-        b.iter(|| v.iter().cloned().quick_sort().take(10_000).collect::<Vec<_>>());
+    fn take_10_000_quick(b: &mut Bencher) {
+        take_quick(b, 10_000);
     }
 
     #[bench]
     fn take_10_000_heap(b: &mut Bencher) {
-        let mut rng = thread_rng();
-        let v: Vec<u32> = rng.gen_iter().take(50_000).collect();
-        b.iter(|| v.iter().cloned().heap_sort().take(10_000).collect::<Vec<_>>());
-=======
-        take_lazy(b, 10_000);
->>>>>>> 23104583
+        take_heap(b, 10_000);
     }
 
     #[bench]
@@ -426,25 +410,17 @@
     }
 
     #[bench]
-    fn take_50_000_lazy(b: &mut Bencher) {
-<<<<<<< HEAD
-        let mut rng = thread_rng();
-        let v: Vec<u32> = rng.gen_iter().take(50_000).collect();
-        b.iter(|| v.iter().cloned().quick_sort().take(50_000).collect::<Vec<_>>());
+    fn take_50_000_quick(b: &mut Bencher) {
+        take_quick(b, 50_000);
     }
 
     #[bench]
     fn take_50_000_heap(b: &mut Bencher) {
-        let mut rng = thread_rng();
-        let v: Vec<u32> = rng.gen_iter().take(50_000).collect();
-        b.iter(|| v.iter().cloned().heap_sort().take(50_000).collect::<Vec<_>>());
-=======
-        take_lazy(b, 50_000);
+        take_heap(b, 50_000);
     }
 
     #[bench]
     fn take_50_000_eager(b: &mut Bencher) {
         take_eager(b, 50_000);
->>>>>>> 23104583
     }
 }